// SPDX-FileCopyrightText: 2024 Soulfind Contributors
// SPDX-FileCopyrightText: 2005-2017 SeeSchloss <seeschloss@seeschloss.org>
// SPDX-License-Identifier: GPL-3.0-or-later


module server;
@safe:

import defines;

import client;
import messages, message_codes;
import db;
import room;
import pm;

import std.stdio : write, writeln;
import std.socket;
import std.conv : ConvException, to;
import std.array : split, join, replace;
import std.ascii : isPrintable, isPunctuation;
import std.format : format;
import std.algorithm : canFind;
import std.digest : digest, LetterCase, toHexString, secureEqual;
import std.digest.md : MD5;
import std.string : strip;
import std.process : thisProcessID;

import core.sys.posix.unistd : fork;
import core.sys.posix.signal;
import core.time : Duration, dur, MonoTime;

extern(C) void handle_termination(int)
{
	writeln("Exiting.");
}

@trusted
private void setup_signal_handler()
{
	sigaction_t act;
	act.sa_handler = &handle_termination;

	sigaction(SIGINT, &act, null);
	sigaction(SIGTERM, &act, null);
}

private void help(string[] args)
{
	writeln("Usage: ", args[0], " [database_file] [-d|--daemon]");
	writeln(
		"\tdatabase_file: path to the sqlite3 database(default: ",
		default_db_file, ")"
	);
	writeln("\t-d, --daemon : fork in the background");
}

private int main(string[] args)
{
	bool daemon;
	string db = default_db_file;

	if (args.length > 3) help(args);

	foreach (arg ; args[1 .. $]) {
		switch (arg) {
			case "-h":
			case "--help":
				help(args);
				return 0;
			case "-d":
			case "--daemon":
				daemon = true;
				break;
			default:
				db = arg;
				break;
		}
	}

	if (daemon && fork())
		return 0;

	setup_signal_handler();

	auto server = new Server(db);
	return server.listen();
}

class Server
{
	Sdb						db; 						// users database

	private ushort			port;
	private uint			max_users;

	private MonoTime		started_at;					// for server uptime

	private Socket			sock;
	private User[Socket]	user_socks;
	private auto			keepalive_time = 60;
	private auto			keepalive_interval = 5;
	private Duration		select_timeout = dur!"minutes"(2);

	private this(string db_file)
	{
		started_at = MonoTime.currTime;
		db = new Sdb(db_file);

		config();
	}

	private int listen()
	{
		sock = new TcpSocket();
		sock.blocking = false;
		sock.setOption(SocketOptionLevel.SOCKET, SocketOption.REUSEADDR, 1);

		try {
			sock.bind(new InternetAddress(port));
			sock.listen(10);
		}
		catch (SocketOSException e) {
			write("Unable to bind socket to port ", port);
			if (port < 1024)
				writeln(
					", could it be that you're trying to use a port less than "
					~ "1024 while running as a user ?"
				);
			else
				writeln();
			return 1789;
		}

		writeln(
			bg_w, "▌", red, "♥", norm, bg_w, "▐", norm, bold,
			"Soulfind %s process %s listening on port %s"
			.format(VERSION ~ norm, thisProcessID, port)
		);

		auto read_socks = new SocketSet(max_users + 1);
		auto write_socks = new SocketSet(max_users + 1);

		while (true) {
			read_socks.reset();
			write_socks.reset();
			read_socks.add(sock);

			foreach (user_sock, user ; user_socks) {
				read_socks.add(user_sock);
				if (user.is_sending) write_socks.add(user_sock);
			}

			auto nb = Socket.select(
				read_socks, write_socks, null, select_timeout
			);
			auto terminating = (nb == -1);

			if (read_socks.isSet(sock)) {
				while (true) {
					Socket new_sock;
					try {
						new_sock = sock.accept();
					}
					catch (SocketAcceptException) {
						break;
					}
					new_sock.setKeepAlive(keepalive_time, keepalive_interval);
					new_sock.setOption(
						SocketOptionLevel.TCP, SocketOption.TCP_NODELAY, 1
					);
					new_sock.blocking = false;

					debug (user) {
						writeln(
							"Connection accepted from ", new_sock.remoteAddress
						);
					}

					auto user = new User(
						this, new_sock,
						(cast(InternetAddress) new_sock.remoteAddress).addr
					);
					user_socks[new_sock] = user;
				}
				nb--;
				read_socks.remove(sock);
			}

			foreach (user_sock, user ; user_socks) {
				if (nb == 0)
					break;

				auto recv_success = true;
				auto send_success = true;
				bool changed;

				if (read_socks.isSet(user_sock)) {
					recv_success = user.recv_buffer();
					changed = true;
				}
				if (write_socks.isSet(user_sock)) {
					send_success = user.send_buffer();
					changed = true;
				}

				if (user.should_quit && !user.is_sending) {
					send_success = false;
				}

				if (changed) nb--;
				if (!terminating && recv_success && send_success)
					continue;

				read_socks.remove(user_sock);
				write_socks.remove(user_sock);
				del_user(user);
			}

			if (terminating)
				break;
		}

		sock.close();
		return 0;
	}

	// Filesearches
	void do_FileSearch(uint token, string query, string username)
	{
		auto msg = new SFileSearch(username, token, query);
		send_to_all(msg);
	}

	void do_UserSearch(uint token, string query, string username, string to)
	{
		auto msg = new SFileSearch(username, token, query);
		auto user = get_user(to);
		if (!user)
			return;

		user.send_message(msg);
	}

	void do_RoomSearch(uint token, string query, string username,
						string room_name)
	{
		auto msg = new SFileSearch(username, token, query);
		auto room = Room.get_room(room_name);
		if (!room)
			return;

		room.send_to_all(msg);
	}

	// Users
	private User[string] user_list;

	void add_user(User user)
	{
		user_list[user.username] = user;
	}

	bool find_user(User user)
	{
		return (user.username in user_list) ? true : false;
	}

	User get_user(string username)
	{
		if (username in user_list)
			return user_list[username];

		return null;
	}

	@trusted  // .keys doesn't work with @safe in old D versions
	User[] users()
	{
		return user_list.values;
	}

	private void del_user(User user)
	{
		if (user.sock in user_socks) {
			user.sock.shutdown(SocketShutdown.BOTH);
			user.sock.close();
			user_socks.remove(user.sock);
		}
		if (user.username in user_list) {
			user.quit();
			user_list.remove(user.username);
		}
	}

	private void send_to_all(Message msg)
	{
		debug (msg) write(
			"Sending message(", blue,  message_name[msg.code], norm,
			" - code ", blue, msg.code, norm, ") to all users"
		);
		foreach (user ; users)
		{
			debug (msg) write(".");
			user.send_message(msg);
		}
		debug (msg) writeln();
	}

	// admin
	private string[string]	admins;

	void admin_message(User admin, string message)
	{
		auto command = message.split(" ");
		if (command.length > 0) switch (command[0])
		{
			case "help":
				admin_pm(
					admin,
					"Available commands :\n\n"
				  ~ "users\n\tList connected users\n\n"
				  ~ "info <user>\n\tInfo about user <user>\n\n"
				  ~ "killall\n\tDisconnect all users\n\n"
				  ~ "kill <user>\n\tDisconnect <user>\n\n"
				  ~ "[un]ban <user>\n\tUnban or ban and disconnect"
				  ~ " user <user>\n\n"
				  ~ "(add|del)admin <user>\n\tMake <user> an"
				  ~ " admin\n\n"
				  ~ "admins\n\tList admins\n\n"
				  ~ "rooms\n\tList rooms and number of"
				  ~ " occupiants\n\n"
				  ~ "addprivileges <days> <user>\n\tAdd <days>"
				  ~ " days of privileges to user <user>\n\n"
				  ~ "message <message>\n\tSend global message"
				  ~ " <message>\n\n"
				  ~ "uptime\n\tShow server uptime\n\n"
				  ~ "reload\n\tReload settings(Admins, etc)"
				);
				break;

			case "addprivileges":
				if (command.length < 3) {
					admin_pm(admin, "Syntax is : addprivileges <days> <user>");
					break;
				}

				uint days;
				try {
					days = command[1].to!uint;
				}
				catch (ConvException e) {
					admin_pm(admin, "Badly formatted number.");
					break;
				}

				auto username = join(command[2 .. $], " ");
				auto user = get_user(username);
				if (!user) {
					admin_pm(
						admin, "User %s does not exist.".format(username)
					);
					break;
				}

				user.add_privileges(days * 3600 * 24);
				break;

			case "users":
				string list = "%d connected users.".format(user_list.length);
				foreach (username, user ; user_list) list ~= "\n\t" ~ username;
				admin_pm(admin, list);
				break;

			case "info":
				if (command.length < 2) {
					admin_pm(admin, "Syntax is : info <user>");
					break;
				}
				auto username = join(command[1 .. $], " ");
				auto user_info = show_user(username);
				admin_pm(admin, user_info);
				break;

			case "killall":
				debug (user) writeln("Admin request to kill ALL users...");
				kill_all_users();
				break;

			case "kill":
				if (command.length < 2) {
					admin_pm(admin, "Syntax is : kill <user>");
					break;
				}
				auto username = join(command[1 .. $], " ");
				kill_user(username);
				admin_pm(
					admin, "User %s kicked from the server".format(username)
				);
				break;

			case "ban":
				if (command.length < 2) {
					admin_pm(admin, "Syntax is : ban <user>");
					break;
				}
				auto username = join(command[1 .. $], " ");
				ban_user(username);
				admin_pm(
					admin, "User %s banned from the server".format(username)
				);
				break;

			case "unban":
				if (command.length < 2) {
					admin_pm(admin, "Syntax is : unban <user>");
					break;
				}
				auto username = join(command[1 .. $], " ");
				unban_user(username);
				admin_pm(
					admin, "User %s not banned anymore".format(username)
				);
				break;

			case "addadmin":
				if (command.length < 2) {
					admin_pm(admin, "Syntax is : addadmin <user>");
					break;
				}
				auto admin_name = join(command[1 .. $], " ");
				add_admin(admin_name);
				break;

			case "deladmin":
				if (command.length < 2) {
					admin_pm(admin, "Syntax is : deladmin <user>");
					break;
				}
				auto admin_name = join(command[1 .. $], " ");
				del_admin(admin_name);
				break;

			case "admins":
				string list;
				foreach (admin_name ; admins) list ~= admin_name ~ " ";
				admin_pm(admin, list);
				break;

			case "rooms":
				string list;
				foreach (room ; Room.rooms)
					list ~= "%s:%d ".format(room.name, room.nb_users);
				admin_pm(admin, list);
				break;

			case "message":
				if (command.length < 2) {
					admin_pm(admin, "Syntax is : message <message>");
					break;
				}
				auto msg = join(command[1 .. $], " ");
				global_message(msg);
				break;

			case "uptime":
				admin_pm(admin, h_uptime);
				break;

			case "reload":
				config(true);
				admin_pm(admin, "Configuration and admins list reloaded");
				break;

			default:
				admin_pm(
					admin,
					"Don't expect me to understand what you want if you don't "
				  ~ "use a correct command..."
				);
				break;
		}
	}

	bool is_admin(string name)
	{
			return name in admins ? true : false;
	}

	private void add_admin(string name)
	{
		admins[name] = name;
		db.add_admin(name);
	}

	private void del_admin(string name)
	{
		if (name in admins) admins.remove(name);
		db.del_admin(name);
	}

	private void admin_pm(User admin, string message)
	{
		PM pm = new PM(message, server_user, admin.username);
		bool new_message = true;
		admin.send_pm(pm, new_message);
	}

	private void global_message(string message)
	{
		foreach (User user ; user_list) {
			user.send_message(new SAdminMessage(message));
		}
	}

	private string show_user(string username)
	{
		auto user = get_user(username);
		if (!user)
			return "";

		user.update_privileges();
		return format(
			"%s: connected at %s"
			~ "\n\tclient version: %s"
			~ "\n\taddress: %s"
			~ "\n\tadmin: %s"
			~ "\n\tfiles: %s"
			~ "\n\tdirs: %s"
			~ "\n\tstatus: %s"
			~ "\n\tprivileges: %s"
			~ "\n\tjoined rooms: %s",
				username,
				user.connected_at,
				"%d.%d".format(user.major_version, user.minor_version),
				user.sock.remoteAddress,
				is_admin(username),
				user.shared_files,
				user.shared_folders,
				user.status,
				user.h_privileges,
				user.list_joined_rooms
		);
	}

	private void kill_all_users()
	{
		foreach (user ; user_list) user.quit();
	}

	private void kill_user(string username)
	{
		auto user = get_user(username);
		if (user) user.quit();
	}

	private void ban_user(string username)
	{
		if (!db.user_exists(username))
			return;

		db.user_update_field(username, "banned", 1);
		kill_user(username);
	}

	private void unban_user(string username)
	{
		if (db.user_exists(username))
			db.user_update_field(username, "banned", 0);
	}

	string get_motd(User user)
	{
		string motd;
		auto motd_template = db.conf_get_str("motd");
		auto client_version = "%d.%d".format(
			user.major_version, user.minor_version);

		motd = replace(motd_template, "%sversion%", VERSION);
		motd = replace(motd, "%users%", user_list.length.to!string);
		motd = replace(motd, "%username%", user.username);
		motd = replace(motd, "%version%", client_version);
		return motd;
	}

	private void config(bool reload = false)
	{
<<<<<<< HEAD
=======
		motd = db.get_config_value("motd");
>>>>>>> fadab8b9
		if (!reload) {
			port = db.get_config_value("port").to!ushort;
			max_users = db.get_config_value("max_users").to!uint;
		}

		foreach (admin ; db.get_admins()) {
			admins[admin] = admin;
		}
	}

	private Duration uptime()
	{
		return MonoTime.currTime - started_at;
	}

	private string h_uptime()
	{
		return dur!"seconds"(uptime.total!"seconds").toString;
	}

	string encode_password(string pass)
	{
		return digest!MD5(pass).toHexString!(LetterCase.lower).to!string;
	}

	bool check_name(string text, uint max_length = 24)
	{
		if (!text || text.length > max_length) {
			return false;
		}
		foreach (dchar c ; text) if (!isPrintable(c)) {
			// non-ASCII control chars, etc
			return false;
		}
		if (text.length == 1 && isPunctuation(text.to!dchar)) {
			// only character is a symbol
			return false;
		}
		if (strip(text) != text) {
			// leading/trailing whitespace
			return false;
		}

		const string[] forbidden_names = [server_user, ""];
		const string[] forbidden_words = ["  ", "sqlite3_"];

		foreach (name ; forbidden_names) if (name == text) {
			return false;
		}
		foreach (word ; forbidden_words) if (canFind(text, word)) {
			return false;
		}
		return true;
	}

	bool check_login(string username, string password, uint major_version,
					 string hash, uint minor_version, out string error)
	{
		if (!check_name(username, 30)) {
			error = "INVALIDUSERNAME";
			return false;
		}
		if (!db.user_exists(username)) {
			debug (user) writeln("New user ", username, " registering");
			db.add_user(username, encode_password(password));
			return true;
		}
		debug (user) writeln("User ", username, " is registered");

		if (db.is_banned(username)) {
			error = "BANNED";
			return false;
		}
		if (!secureEqual(db.get_pass(username), encode_password(password))) {
			error = "INVALIDPASS";
			return false;
		}
		return true;
	}
}<|MERGE_RESOLUTION|>--- conflicted
+++ resolved
@@ -572,7 +572,7 @@
 	string get_motd(User user)
 	{
 		string motd;
-		auto motd_template = db.conf_get_str("motd");
+		auto motd_template = db.get_config_value("motd");
 		auto client_version = "%d.%d".format(
 			user.major_version, user.minor_version);
 
@@ -585,10 +585,6 @@
 
 	private void config(bool reload = false)
 	{
-<<<<<<< HEAD
-=======
-		motd = db.get_config_value("motd");
->>>>>>> fadab8b9
 		if (!reload) {
 			port = db.get_config_value("port").to!ushort;
 			max_users = db.get_config_value("max_users").to!uint;

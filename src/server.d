// SPDX-FileCopyrightText: 2024 Soulfind Contributors
// SPDX-FileCopyrightText: 2005-2017 SeeSchloss <seeschloss@seeschloss.org>
// SPDX-License-Identifier: GPL-3.0-or-later


module server;
@safe:

import defines;

import client;
import messages, message_codes;
import db;
import room;
import pm;

import std.stdio : write, writeln;
import std.socket;
import std.conv : ConvException, to;
import std.array : split, join, replace;
import std.ascii : isPrintable, isPunctuation;
import std.format : format;
import std.algorithm : canFind;
import std.digest : digest, LetterCase, toHexString, secureEqual;
import std.digest.md : MD5;
import std.string : strip;
import std.process : thisProcessID;

import core.sys.posix.unistd : fork;
import core.sys.posix.signal;
import core.time : Duration, dur, MonoTime;

extern(C) void handle_termination(int)
{
	writeln("Exiting.");
}

@trusted
private void setup_signal_handler()
{
	sigaction_t act;
	act.sa_handler = &handle_termination;

	sigaction(SIGINT, &act, null);
	sigaction(SIGTERM, &act, null);
}

private void help(string[] args)
{
	writeln("Usage: ", args[0], " [database_file] [-d|--daemon]");
	writeln(
		"\tdatabase_file: path to the sqlite3 database(default: ",
		default_db_file, ")"
	);
	writeln("\t-d, --daemon : fork in the background");
}

private int main(string[] args)
{
	bool daemon;
	string db = default_db_file;

	if (args.length > 3) help(args);

	foreach (arg ; args[1 .. $]) {
		switch (arg) {
			case "-h":
			case "--help":
				help(args);
				return 0;
			case "-d":
			case "--daemon":
				daemon = true;
				break;
			default:
				db = arg;
				break;
		}
	}

	if (daemon && fork())
		return 0;

	setup_signal_handler();

	auto server = new Server(db);
	return server.listen();
}

class Server
{
	Sdb						db; 						// users database

	private ushort			port;
	private uint			max_users;

	private MonoTime		started_at;					// for server uptime

	private Socket			sock;
	private User[Socket]	user_socks;
	private auto			keepalive_time = 60;
	private auto			keepalive_interval = 5;
	private Duration		select_timeout = dur!"minutes"(2);

	private this(string db_file)
	{
		started_at = MonoTime.currTime;
		db = new Sdb(db_file);

		config();
	}

	private int listen()
	{
		sock = new TcpSocket();
		sock.blocking = false;
		sock.setOption(SocketOptionLevel.SOCKET, SocketOption.REUSEADDR, 1);

		try {
			sock.bind(new InternetAddress(port));
			sock.listen(10);
		}
		catch (SocketOSException e) {
			write("Unable to bind socket to port ", port);
			if (port < 1024)
				writeln(
					", could it be that you're trying to use a port less than "
					~ "1024 while running as a user ?"
				);
			else
				writeln();
			return 1789;
		}

		writeln(
			bg_w, "▌", red, "♥", norm, bg_w, "▐", norm, bold,
			"Soulfind %s process %s listening on port %s"
			.format(VERSION ~ norm, thisProcessID, port)
		);

		auto read_socks = new SocketSet(max_users + 1);
		auto write_socks = new SocketSet(max_users + 1);

		while (true) {
			read_socks.reset();
			write_socks.reset();
			read_socks.add(sock);

			foreach (user_sock, user ; user_socks) {
				read_socks.add(user_sock);
				if (user.is_sending) write_socks.add(user_sock);
			}

			auto nb = Socket.select(
				read_socks, write_socks, null, select_timeout
			);
			auto terminating = (nb == -1);

			if (read_socks.isSet(sock)) {
				while (true) {
					Socket new_sock;
					try {
						new_sock = sock.accept();
					}
					catch (SocketAcceptException) {
						break;
					}
					new_sock.setKeepAlive(keepalive_time, keepalive_interval);
					new_sock.setOption(
						SocketOptionLevel.TCP, SocketOption.TCP_NODELAY, 1
					);
					new_sock.blocking = false;

					debug (user) {
						writeln(
							"Connection accepted from ", new_sock.remoteAddress
						);
					}

					auto user = new User(
						this, new_sock,
						(cast(InternetAddress) new_sock.remoteAddress).addr
					);
					user_socks[new_sock] = user;
				}
				nb--;
				read_socks.remove(sock);
			}

			foreach (user_sock, user ; user_socks) {
				if (nb == 0)
					break;

				auto recv_success = true;
				auto send_success = true;
				bool changed;

				if (read_socks.isSet(user_sock)) {
					recv_success = user.recv_buffer();
					changed = true;
				}
				if (write_socks.isSet(user_sock)) {
					send_success = user.send_buffer();
					changed = true;
				}

				if (user.should_quit && !user.is_sending) {
					send_success = false;
				}

				if (changed) nb--;
				if (!terminating && recv_success && send_success)
					continue;

				read_socks.remove(user_sock);
				write_socks.remove(user_sock);
				del_user(user);
			}

			if (terminating)
				break;
		}

		sock.close();
		return 0;
	}

	// Filesearches
	void do_FileSearch(uint token, string query, string username)
	{
		auto msg = new SFileSearch(username, token, query);
		send_to_all(msg);
	}

	void do_UserSearch(uint token, string query, string username, string to)
	{
		auto msg = new SFileSearch(username, token, query);
		auto user = get_user(to);
		if (!user)
			return;

		user.send_message(msg);
	}

	void do_RoomSearch(uint token, string query, string username,
						string room_name)
	{
		auto msg = new SFileSearch(username, token, query);
		auto room = Room.get_room(room_name);
		if (!room)
			return;

		room.send_to_all(msg);
	}

	// Users
	private User[string] user_list;

	void add_user(User user)
	{
		user_list[user.username] = user;
	}

	bool find_user(User user)
	{
		return (user.username in user_list) ? true : false;
	}

	User get_user(string username)
	{
		if (username in user_list)
			return user_list[username];

		return null;
	}

	@trusted  // .keys doesn't work with @safe in old D versions
	User[] users()
	{
		return user_list.values;
	}

	private void del_user(User user)
	{
		if (user.sock in user_socks) {
			user.sock.shutdown(SocketShutdown.BOTH);
			user.sock.close();
			user_socks.remove(user.sock);
		}
		if (user.username in user_list) {
			user.quit();
			user_list.remove(user.username);
		}
	}

	private void send_to_all(Message msg)
	{
		debug (msg) write(
			"Sending message(", blue,  message_name[msg.code], norm,
			" - code ", blue, msg.code, norm, ") to all users"
		);
		foreach (user ; users)
		{
			debug (msg) write(".");
			user.send_message(msg);
		}
		debug (msg) writeln();
	}

	void admin_message(User admin, string message)
	{
		if (!db.is_admin(admin.username))
			return;

		auto command = message.split(" ");
		if (command.length > 0) switch (command[0])
		{
			case "help":
				admin_pm(
					admin,
					"Available commands :\n\n"
				  ~ "users\n\tList connected users\n\n"
				  ~ "info <user>\n\tInfo about user <user>\n\n"
				  ~ "killall\n\tDisconnect all users\n\n"
				  ~ "kill <user>\n\tDisconnect <user>\n\n"
				  ~ "[un]ban <user>\n\tUnban or ban and disconnect"
				  ~ " user <user>\n\n"
				  ~ "admins\n\tList admins\n\n"
				  ~ "rooms\n\tList rooms and number of"
				  ~ " occupiants\n\n"
				  ~ "addprivileges <days> <user>\n\tAdd <days>"
				  ~ " days of privileges to user <user>\n\n"
				  ~ "message <message>\n\tSend global message"
				  ~ " <message>\n\n"
				  ~ "uptime\n\tShow server uptime\n\n"
<<<<<<< HEAD
				  ~ "reload\n\tReload settings (MOTD, etc)"
=======
				  ~ "reload\n\tReload settings(Admins, etc)"
>>>>>>> d94d8c75
				);
				break;

			case "addprivileges":
				if (command.length < 3) {
					admin_pm(admin, "Syntax is : addprivileges <days> <user>");
					break;
				}

				uint days;
				try {
					days = command[1].to!uint;
				}
				catch (ConvException e) {
					admin_pm(admin, "Badly formatted number.");
					break;
				}

				auto username = join(command[2 .. $], " ");
				auto user = get_user(username);
				if (!user) {
					admin_pm(
						admin, "User %s does not exist.".format(username)
					);
					break;
				}

				user.add_privileges(days * 3600 * 24);
				break;

			case "users":
				string list = "%d connected users.".format(user_list.length);
				foreach (username, user ; user_list) list ~= "\n\t" ~ username;
				admin_pm(admin, list);
				break;

			case "info":
				if (command.length < 2) {
					admin_pm(admin, "Syntax is : info <user>");
					break;
				}
				auto username = join(command[1 .. $], " ");
				auto user_info = show_user(username);
				admin_pm(admin, user_info);
				break;

			case "killall":
				debug (user) writeln("Admin request to kill ALL users...");
				kill_all_users();
				break;

			case "kill":
				if (command.length < 2) {
					admin_pm(admin, "Syntax is : kill <user>");
					break;
				}
				auto username = join(command[1 .. $], " ");
				kill_user(username);
				admin_pm(
					admin, "User %s kicked from the server".format(username)
				);
				break;

			case "ban":
				if (command.length < 2) {
					admin_pm(admin, "Syntax is : ban <user>");
					break;
				}
				auto username = join(command[1 .. $], " ");
				ban_user(username);
				admin_pm(
					admin, "User %s banned from the server".format(username)
				);
				break;

			case "unban":
				if (command.length < 2) {
					admin_pm(admin, "Syntax is : unban <user>");
					break;
				}
				auto username = join(command[1 .. $], " ");
				unban_user(username);
				admin_pm(
					admin, "User %s not banned anymore".format(username)
				);
				break;

			case "admins":
				auto names = db.get_admins();
				string list = "%d registered admins.".format(names.length);
				foreach (name ; names) list ~= "\n\t%s".format(name);
				admin_pm(admin, list);
				break;

			case "rooms":
				string list;
				foreach (room ; Room.rooms)
					list ~= "%s:%d ".format(room.name, room.nb_users);
				admin_pm(admin, list);
				break;

			case "message":
				if (command.length < 2) {
					admin_pm(admin, "Syntax is : message <message>");
					break;
				}
				auto msg = join(command[1 .. $], " ");
				global_message(msg);
				break;

			case "uptime":
				admin_pm(admin, h_uptime);
				break;

			case "reload":
				config(true);
				admin_pm(admin, "Configuration reloaded");
				break;

			default:
				admin_pm(
					admin,
					"Don't expect me to understand what you want if you don't "
				  ~ "use a correct command..."
				);
				break;
		}
	}

	private void admin_pm(User admin, string message)
	{
		PM pm = new PM(message, server_user, admin.username);
		bool new_message = true;
		admin.send_pm(pm, new_message);
	}

	private void global_message(string message)
	{
		foreach (User user ; user_list) {
			user.send_message(new SAdminMessage(message));
		}
	}

	private string show_user(string username)
	{
		auto user = get_user(username);
		if (!user)
			return "";

		user.update_privileges();
		return format(
			"%s: connected at %s"
			~ "\n\tclient version: %s"
			~ "\n\taddress: %s"
			~ "\n\tadmin: %s"
			~ "\n\tfiles: %s"
			~ "\n\tdirs: %s"
			~ "\n\tstatus: %s"
			~ "\n\tprivileges: %s"
			~ "\n\tjoined rooms: %s",
				username,
				user.connected_at,
				"%d.%d".format(user.major_version, user.minor_version),
				user.sock.remoteAddress,
				db.is_admin(username),
				user.shared_files,
				user.shared_folders,
				user.status,
				user.h_privileges,
				user.list_joined_rooms
		);
	}

	private void kill_all_users()
	{
		foreach (user ; user_list) user.quit();
	}

	private void kill_user(string username)
	{
		auto user = get_user(username);
		if (user) user.quit();
	}

	private void ban_user(string username)
	{
		if (!db.user_exists(username))
			return;

		db.user_update_field(username, "banned", 1);
		kill_user(username);
	}

	private void unban_user(string username)
	{
		if (db.user_exists(username))
			db.user_update_field(username, "banned", 0);
	}

	string get_motd(User user)
	{
		string motd;
		auto motd_template = db.get_config_value("motd");
		auto client_version = "%d.%d".format(
			user.major_version, user.minor_version);

		motd = replace(motd_template, "%sversion%", VERSION);
		motd = replace(motd, "%users%", user_list.length.to!string);
		motd = replace(motd, "%username%", user.username);
		motd = replace(motd, "%version%", client_version);
		return motd;
	}

	private void config(bool reload = false)
	{
		if (!reload) {
			port = db.get_config_value("port").to!ushort;
			max_users = db.get_config_value("max_users").to!uint;
		}
	}

	private Duration uptime()
	{
		return MonoTime.currTime - started_at;
	}

	private string h_uptime()
	{
		return dur!"seconds"(uptime.total!"seconds").toString;
	}

	string encode_password(string pass)
	{
		return digest!MD5(pass).toHexString!(LetterCase.lower).to!string;
	}

	bool check_name(string text, uint max_length = 24)
	{
		if (!text || text.length > max_length) {
			return false;
		}
		foreach (dchar c ; text) if (!isPrintable(c)) {
			// non-ASCII control chars, etc
			return false;
		}
		if (text.length == 1 && isPunctuation(text.to!dchar)) {
			// only character is a symbol
			return false;
		}
		if (strip(text) != text) {
			// leading/trailing whitespace
			return false;
		}

		const string[] forbidden_names = [server_user, ""];
		const string[] forbidden_words = ["  ", "sqlite3_"];

		foreach (name ; forbidden_names) if (name == text) {
			return false;
		}
		foreach (word ; forbidden_words) if (canFind(text, word)) {
			return false;
		}
		return true;
	}

	bool check_login(string username, string password, uint major_version,
					 string hash, uint minor_version, out string error)
	{
		if (!check_name(username, 30)) {
			error = "INVALIDUSERNAME";
			return false;
		}
		if (!db.user_exists(username)) {
			debug (user) writeln("New user ", username, " registering");
			db.add_user(username, encode_password(password));
			return true;
		}
		debug (user) writeln("User ", username, " is registered");

		if (db.is_banned(username)) {
			error = "BANNED";
			return false;
		}
		if (!secureEqual(db.get_pass(username), encode_password(password))) {
			error = "INVALIDPASS";
			return false;
		}
		return true;
	}
}<|MERGE_RESOLUTION|>--- conflicted
+++ resolved
@@ -107,7 +107,8 @@
 		started_at = MonoTime.currTime;
 		db = new Sdb(db_file);
 
-		config();
+		port = db.get_config_value("port").to!ushort;
+		max_users = db.get_config_value("max_users").to!uint;
 	}
 
 	private int listen()
@@ -333,11 +334,6 @@
 				  ~ "message <message>\n\tSend global message"
 				  ~ " <message>\n\n"
 				  ~ "uptime\n\tShow server uptime\n\n"
-<<<<<<< HEAD
-				  ~ "reload\n\tReload settings (MOTD, etc)"
-=======
-				  ~ "reload\n\tReload settings(Admins, etc)"
->>>>>>> d94d8c75
 				);
 				break;
 
@@ -450,11 +446,6 @@
 
 			case "uptime":
 				admin_pm(admin, h_uptime);
-				break;
-
-			case "reload":
-				config(true);
-				admin_pm(admin, "Configuration reloaded");
 				break;
 
 			default:
@@ -551,14 +542,6 @@
 		return motd;
 	}
 
-	private void config(bool reload = false)
-	{
-		if (!reload) {
-			port = db.get_config_value("port").to!ushort;
-			max_users = db.get_config_value("max_users").to!uint;
-		}
-	}
-
 	private Duration uptime()
 	{
 		return MonoTime.currTime - started_at;

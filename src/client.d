--- conflicted
+++ resolved
@@ -296,24 +296,13 @@
 
 	private void send_to_watching(Message msg)
 	{
-<<<<<<< HEAD
-		debug (msg) writeln(
-			"Sending message ", blue, message_name[msg.code], norm, " (code ",
-			msg.code, ") to users watching user ", blue, username, norm, "..."
-		);
-		foreach (user ; server.users) if (user !is this)
-			if (user.is_watching(username)) user.send_message(msg);
-=======
-		if (!watched_by)
-			return;
-
 		debug (msg) writefln(
 			"Transmit=> %s (code %d) to users watching user %s...",
 			blue ~ message_name[msg.code] ~ norm, msg.code,
 			blue ~ username ~ norm
 		);
-		foreach (user ; watched_by) user.send_message(msg);
->>>>>>> 0599f03b
+		foreach (user ; server.users) if (user !is this)
+			if (user.is_watching(username)) user.send_message(msg);
 	}
 
 	private void set_status(uint new_status)

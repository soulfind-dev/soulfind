--- conflicted
+++ resolved
@@ -133,12 +133,7 @@
 		return user_list.length;
 	}
 
-<<<<<<< HEAD
-	@trusted  // .values doesn't work with @safe in old D versions
 	private User[] users()
-=======
-	User[] users()
->>>>>>> f1586f41
 	{
 		return user_list.values;
 	}

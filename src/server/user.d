// SPDX-FileCopyrightText: 2024 Soulfind Contributors
// SPDX-FileCopyrightText: 2005-2017 SeeSchloss <seeschloss@seeschloss.org>
// SPDX-License-Identifier: GPL-3.0-or-later


module soulfind.server.user;
@safe:

import core.time : seconds;
import soulfind.defines;
import soulfind.server.messages;
import soulfind.server.pm;
import soulfind.server.room;
import soulfind.server.server;
import std.bitmanip : Endian, nativeToLittleEndian, read;
import std.datetime : Clock, SysTime;
import std.socket : InternetAddress, Socket;
import std.stdio : writefln;

class User
{
    // Attributes

    string                  username;
    uint                    major_version;
    uint                    minor_version;

    uint                    speed;                // in B/s
    uint                    upload_number;
    uint                    something;
    uint                    shared_files;
    uint                    shared_folders;
    uint                    slots_full;
    string                  country_code;

    uint                    status;
    SysTime                 connected_at;
    bool                    should_quit;

    Socket                  sock;
    Server                  server;

    private uint            address;
    private ushort          port;

    private long            priv_expiration;

    private string[string]  liked_things;
    private string[string]  hated_things;

    private string[string]  watch_list;

    private Room[string]    joined_rooms;

    private ubyte[]         in_buf;
    private long            in_msg_size = -1;
    private ubyte[]         out_buf;


    // Constructor

    this(Server serv, Socket sock, uint address)
    {
        this.server        = serv;
        this.sock          = sock;
        this.address       = address;
        this.connected_at  = Clock.currTime;
    }


    // Misc

    void send_pm(PM pm, bool new_message)
    {
        send_message(
            new SMessageUser(
                pm.id, pm.timestamp, pm.from, pm.content,
                new_message
            )
        );
    }

    private void calc_speed(uint new_speed)
    {
        if (upload_number == 0) {
            upload_number = 1;
            speed = new_speed;
        }
        else {
            speed = (speed * upload_number + new_speed) / (upload_number + 1);
            upload_number++;
        }

        send_to_watching(
            new SGetUserStats(
                username, speed, upload_number, something, shared_files,
                shared_folders
            )
        );
        server.db.user_update_field(username, "speed", speed);
    }

    private void set_shared_files(uint new_files)
    {
        shared_files = new_files;
        server.db.user_update_field(username, "files", shared_files);
    }

    private void set_shared_folders(uint new_folders)
    {
        shared_folders = new_folders;
        server.db.user_update_field(username, "folders", shared_folders);
    }


    // Privileges

    void add_privileges(uint seconds)
    {
        if (privileges <= 0) priv_expiration = Clock.currTime.toUnixTime;
        priv_expiration += seconds;

        server.db.user_update_field(username, "privileges", priv_expiration);
        send_message(new SCheckPrivileges(privileges));

        debug (user) writefln(
            "Given %d secs of privileges to user %s who now has %d secs",
            seconds, blue ~ username ~ norm, privileges
        );
    }

    void remove_privileges(uint seconds)
    {
        priv_expiration -= seconds;
        if (privileges <= 0) priv_expiration = Clock.currTime.toUnixTime;

        server.db.user_update_field(username, "privileges", priv_expiration);
        send_message(new SCheckPrivileges(privileges));

        debug (user) writefln(
            "Taken %d secs of privileges from user %s who now has %d secs",
            seconds, blue ~ username ~ norm, privileges
        );
    }

    long privileges()
    {
        long privileges = priv_expiration - Clock.currTime.toUnixTime;
        if (privileges <= 0) privileges = 0;
        return privileges;
    }

    string h_privileges()
    {
        return privileges > 0 ? privileges.seconds.toString : "None";
    }

    bool privileged()
    {
        return privileges > 0;
    }

    bool supporter()
    {    // user has had privileges at some point
        return priv_expiration > 0;
    }


    // Interests

    private void add_thing_he_likes(string thing)
    {
        if (!likes(thing)) liked_things[thing] = thing;
    }

    private void del_thing_he_likes(string thing)
    {
        if (likes(thing)) liked_things.remove(thing);
    }

    private void add_thing_he_hates(string thing)
    {
        if (!hates(thing)) hated_things[thing] = thing;
    }

    private void del_thing_he_hates(string thing)
    {
        if (hates(thing)) hated_things.remove(thing);
    }

    private bool likes(string thing)
    {
        return thing in liked_things ? true : false;
    }

    private bool hates(string thing)
    {
        return thing in hated_things ? true : false;
    }

    private uint[string] global_recommendations()
    {
        uint[string] list;
        foreach (user ; server.users)
            foreach (thing ; user.liked_things) list[thing]++;

        return list;
    }

    private uint[string] recommendations()
    {
        uint[string] recommendations;
        foreach (user ; server.users) {
            if (user is this)
                continue;

            int weight;
            foreach (thing ; liked_things) {
                if (user.likes(thing)) weight++;
                if (user.hates(thing) && weight > 0) weight--;
            }
            foreach (thing ; hated_things) {
                if (user.hates(thing)) weight++;
                if (user.likes(thing) && weight > 0) weight--;
            }
            if (weight > 0) foreach (thing ; user.liked_things)
                recommendations[thing] += weight;
        }
        return recommendations;
    }

    private uint[string] similar_users()
    {
        uint[string] users;
        foreach (user ; server.users) {
            if (user is this)
                continue;

            int weight;
            foreach (thing ; liked_things) {
                if (user.likes(thing)) weight++;
                if (user.hates(thing) && weight > 0) weight--;
            }
            foreach (thing ; hated_things) {
                if (user.hates(thing)) weight++;
                if (user.likes(thing) && weight > 0) weight--;
            }
            if (weight > 0) users[user.username] = weight;
        }
        return users;
    }

    private uint[string] get_item_recommendations(string item)
    {
        uint[string] list;
        foreach (user ; server.users) {
            if (user is this)
                continue;

            int weight;
            if (user.likes(item)) weight++;
            if (user.hates(item) && weight > 0) weight--;
            if (weight > 0) foreach (thing ; user.liked_things)
                list[thing] += weight;
        }
        return list;
    }

    private string[] get_item_similar_users(string item)
    {
        string[] list;
        foreach (user ; server.users) {
            if (user is this)
                continue;
            if (user.likes(item)) list ~= user.username;
        }
        return list;
    }


    // Watchlist

    private void watch(string peer_username)
    {
        if (peer_username != server_user)
            watch_list[peer_username] = peer_username;
    }

    private void unwatch(string peer_username)
    {
        if (peer_username == username)
            // Always watch our own username for updates
            return;

        if (peer_username in watch_list)
            watch_list.remove(peer_username);
    }

    private bool is_watching(string peer_username)
    {
        if (peer_username in watch_list)
            return true;

        foreach (room_name, room ; joined_rooms)
            if (room.is_joined(peer_username))
                return true;

        return false;
    }

    private void send_to_watching(SMessage msg)
    {
        debug (msg) writefln(
            "Transmit=> %s (code %d) to users watching user %s...",
            blue ~ msg.name ~ norm, msg.code, blue ~ username ~ norm
        );
        foreach (user ; server.users)
            if (user.is_watching(username)) user.send_message(msg);
    }

    private void set_status(uint new_status)
    {
        status = new_status;
        send_to_watching(
            new SGetUserStatus(username, new_status, privileged)
        );
    }


    // Rooms

    void join_room(Room room)
    {
        joined_rooms[room.name] = room;
    }

    void leave_room(Room room)
    {
        if (room.name in joined_rooms)
            joined_rooms.remove(room.name);
    }

    string list_joined_rooms()
    {
        string rooms;
        foreach (room_name, room ; joined_rooms) rooms ~= room_name ~ " ";
        return rooms;
    }


    // Messages

    bool is_sending()
    {
        return out_buf.length > 0;
    }

    bool send_buffer()
    {
        const send_len = sock.send(out_buf);
        if (send_len == Socket.ERROR)
            return false;

        out_buf = out_buf[send_len .. $];
        return true;
    }

    void send_message(SMessage msg)
    {
        const msg_buf = msg.bytes;
        const msg_len = cast(uint) msg_buf.length;
        const offset = out_buf.length;

        out_buf.length += (uint.sizeof + msg_len);
        out_buf[offset .. offset + uint.sizeof] = msg_len.nativeToLittleEndian;
        out_buf[offset + uint.sizeof .. $] = msg_buf;

        debug (msg) writefln(
            "Sending -> %s (code %d) of %d bytes -> to user %s",
<<<<<<< HEAD
            blue ~ msg.name ~ norm, msg.code,
            msg_buf.length, blue ~ username ~ norm
=======
            blue ~ message_name[msg.code] ~ norm, msg.code,
            msg_len, blue ~ username ~ norm
>>>>>>> eaeeaca2
        );
    }

    bool recv_buffer()
    {
        ubyte[max_msg_size] receive_buf;
        const receive_len = sock.receive(receive_buf);
        if (receive_len == Socket.ERROR || receive_len == 0)
            return false;

        in_buf ~= receive_buf[0 .. receive_len];

        while (recv_message()) {
            // disconnect the user if message is incorrect/bogus
            if (in_msg_size < 0 || in_msg_size > max_msg_size)
                return false;
            proc_message();
        }

        return true;
    }

    private bool recv_message()
    {
        if (in_msg_size == -1) {
            if (in_buf.length < uint.sizeof)
                return false;
            in_msg_size = in_buf.read!(uint, Endian.littleEndian);
        }
        return in_buf.length >= in_msg_size;
    }

    private void proc_message()
    {
        auto msg_buf = in_buf[0 .. in_msg_size];
        const code = msg_buf.read!(uint, Endian.littleEndian);

        in_buf = in_buf[in_msg_size .. $];
        in_msg_size = -1;

        if (status == Status.offline && code != Login)
            return;

        switch (code) {
            case Login:
                const msg = new ULogin(msg_buf);

                if (status != Status.offline)
                    break;

                const error = server.check_login(msg.username, msg.password);

                if (error) {
                    username = msg.username;
                    should_quit = true;
                    writefln(
                        "User %s denied (%s)",
                        red ~ username ~ norm, red ~ error ~ norm
                    );
                    send_message(new SLogin(false, error));
                    break;
                }

                auto user = server.get_user(msg.username);

                if (user && user.status != Status.offline) {
                    writefln(
                        "User %s already logged in with version %d.%d",
                        red ~ msg.username ~ norm,
                        user.major_version, user.minor_version
                    );
                    user.send_message(new SRelogged());
                    user.quit();
                }
                writefln(
                    "User %s logging in with version %d.%d",
                    blue ~ msg.username ~ norm,
                    msg.major_version, msg.minor_version
                );
                login(msg);
                break;

            case SetWaitPort:
                const msg = new USetWaitPort(msg_buf, username);
                port = cast(ushort) msg.port;
                break;

            case GetPeerAddress:
                const msg = new UGetPeerAddress(msg_buf, username);
                auto user = server.get_user(msg.user);
                uint user_address;
                uint user_port;

                if (user) {
                    user_address = user.address;
                    user_port = user.port;
                }

                send_message(
                    new SGetPeerAddress(msg.user, user_address, user_port)
                );
                break;

            case WatchUser:
                const msg = new UWatchUser(msg_buf, username);
                auto user = server.get_user(msg.user);

                bool user_exists;
                uint user_status = Status.offline;
                uint user_speed, user_upload_number, user_something;
                uint user_shared_files, user_shared_folders;
                string user_country_code;

                if (msg.user == server_user) {
                    user_exists = true;
                    user_status = Status.online;
                }
                else if (user)
                {
                    user_exists = true;
                    user_status = user.status;
                    user_speed = user.speed;
                    user_upload_number = user.upload_number;
                    user_something = user.something;
                    user_shared_files = user.shared_files;
                    user_shared_folders = user.shared_folders;
                    user_country_code = user.country_code;
                }
                else {
                    const user_stats = server.db.get_user_stats(msg.user);
                    user_exists = user_stats.exists;
                    user_speed = user_stats.speed;
                    user_upload_number = user_stats.upload_number;
                    user_shared_files = user_stats.shared_files;
                    user_shared_folders = user_stats.shared_folders;
                }

                watch(msg.user);
                send_message(
                    new SWatchUser(
                        msg.user, user_exists, user_status, user_speed,
                        user_upload_number, user_something, user_shared_files,
                        user_shared_folders, user_country_code
                    )
                );
                break;

            case UnwatchUser:
                const msg = new UUnwatchUser(msg_buf, username);
                unwatch(msg.user);
                break;

            case GetUserStatus:
                const msg = new UGetUserStatus(msg_buf, username);
                auto user = server.get_user(msg.user);
                uint user_status = Status.offline;
                bool user_privileged;

                if (msg.user == server_user) {
                    debug (user) writefln(
                        "Telling user %s that host %s is online",
                        blue ~ username ~ norm, blue ~ server_user ~ norm
                    );
                    user_status = Status.online;
                }
                else if (user) {
                    debug (user) writefln(
                        "Telling user %s that user %s is online",
                        blue ~ username ~ norm, blue ~ msg.user ~ norm
                    );
                    user_status = user.status;
                    user_privileged = user.privileged;
                }
                else if (server.db.user_exists(msg.user)) {
                    debug (user) writefln(
                        "Telling user %s that user %s is offline",
                        blue ~ username ~ norm, red ~ msg.user ~ norm
                    );
                    user_privileged = server.db.get_user_privileges(msg.user)
                        > Clock.currTime.toUnixTime;
                }
                else {
                    debug (user) writefln(
                        "Telling user %s that non-existant user %s is offline",
                        blue ~ username ~ norm, red ~ msg.user ~ norm
                    );
                }

                send_message(
                    new SGetUserStatus(msg.user, user_status, user_privileged)
                );
                break;

            case SayChatroom:
                const msg = new USayChatroom(msg_buf, username);
                auto room = Room.get_room(msg.room);
                if (!room)
                    break;

                room.say(username, msg.message);
                foreach (global_username ; Room.global_room_users) {
                    auto user = server.get_user(global_username);
                    user.send_message(
                        new SGlobalRoomMessage(
                            msg.room, username, msg.message
                        )
                    );
                }
                break;

            case JoinRoom:
                const msg = new UJoinRoom(msg_buf, username);
                if (server.check_name(msg.room))
                    Room.join_room(msg.room, this);
                break;

            case LeaveRoom:
                const msg = new ULeaveRoom(msg_buf, username);
                auto room = Room.get_room(msg.room);
                if (!room)
                    break;

                room.leave(this);
                send_message(new SLeaveRoom(msg.room));
                break;

            case ConnectToPeer:
                const msg = new UConnectToPeer(msg_buf, username);
                auto user = server.get_user(msg.user);
                if (!user)
                    break;

                const ia = new InternetAddress(user.address, user.port);
                debug (user) writefln(
                    "User %s trying to connect indirectly to peer %s @ %s",
                    blue ~ username ~ norm, blue ~ msg.user ~ norm, ia
                );
                user.send_message(
                    new SConnectToPeer(
                        user.username, msg.type, user.address, user.port,
                        msg.token, user.privileged
                    )
                );
                break;

            case MessageUser:
                const msg = new UMessageUser(msg_buf, username);
                auto user = server.get_user(msg.user);

                if (msg.user == server_user) {
                    server.admin_message(this, msg.message);
                }
                else if (user) {
                    // user is connected
                    auto pm = new PM(msg.message, username, msg.user);
                    const new_message = true;

                    PM.add_pm(pm);
                    user.send_pm(pm, new_message);
                }
                else if (server.db.user_exists(msg.user)) {
                    // user exists but not connected
                    PM.add_pm(new PM(msg.message, username, msg.user));
                }
                break;

            case MessageAcked:
                const msg = new UMessageAcked(msg_buf, username);
                PM.del_pm(msg.id);
                break;

            case FileSearch:
                const msg = new UFileSearch(msg_buf, username);
                server.do_FileSearch(msg.token, msg.query, username);
                break;

            case SetStatus:
                const msg = new USetStatus(msg_buf, username);
                set_status(msg.status);
                break;

            case ServerPing:
                const msg = new UServerPing(msg_buf, username);
                break;

            case SharedFoldersFiles:
                const msg = new USharedFoldersFiles(msg_buf, username);
                debug (user) writefln(
                    "User %s reports sharing %d files in %d folders",
                    blue ~ username ~ norm, msg.nb_files, msg.nb_folders
                );
                set_shared_folders(msg.nb_folders);
                set_shared_files(msg.nb_files);

                send_to_watching(
                    new SGetUserStats(
                        username, speed, upload_number, something,
                        shared_files, shared_folders
                    )
                );
                break;

            case GetUserStats:
                const msg = new UGetUserStats(msg_buf, username);
                auto user = server.get_user(msg.user);

                uint user_speed, user_upload_number, user_something;
                uint user_shared_files, user_shared_folders;

                if (user) {
                    user_speed = user.speed;
                    user_upload_number = user.upload_number;
                    user_something = user.something;
                    user_shared_files = user.shared_files;
                    user_shared_folders = user.shared_folders;
                }
                else {
                    const user_stats = server.db.get_user_stats(msg.user);
                    user_speed = user_stats.speed;
                    user_upload_number = user_stats.upload_number;
                    user_shared_files = user_stats.shared_files;
                    user_shared_folders = user_stats.shared_folders;
                }

                send_message(
                    new SGetUserStats(
                        msg.user, user_speed, user_upload_number,
                        user_something, user_shared_files, user_shared_folders
                    )
                );
                break;

            case UserSearch:
                const msg = new UUserSearch(msg_buf, username);
                server.do_UserSearch(msg.token, msg.query, username, msg.user);
                break;

            case AddThingILike:
                const msg = new UAddThingILike(msg_buf, username);
                add_thing_he_likes(msg.thing);
                break;

            case RemoveThingILike:
                const msg = new URemoveThingILike(msg_buf, username);
                del_thing_he_likes(msg.thing);
                break;

            case AddThingIHate:
                const msg = new UAddThingIHate(msg_buf, username);
                add_thing_he_hates(msg.thing);
                break;

            case RemoveThingIHate:
                const msg = new URemoveThingIHate(msg_buf, username);
                del_thing_he_hates(msg.thing);
                break;

            case GetRecommendations:
                const msg = new UGetRecommendations(msg_buf, username);
                send_message(new SGetRecommendations(recommendations));
                break;

            case GlobalRecommendations:
                const msg = new UGlobalRecommendations(msg_buf, username);
                send_message(
                    new SGetGlobalRecommendations(global_recommendations)
                );
                break;

            case SimilarUsers:
                const msg = new USimilarUsers(msg_buf, username);
                send_message(new SSimilarUsers(similar_users));
                break;

            case UserInterests:
                const msg = new UUserInterests(msg_buf, username);
                auto user = server.get_user(msg.user);
                if (!user)
                    break;

                send_message(
                    new SUserInterests(
                        user.username, user.liked_things, user.hated_things
                    )
                );
                break;

            case RoomList:
                const msg = new URoomList(msg_buf, username);
                send_message(new SRoomList(Room.room_stats));
                break;

            case CheckPrivileges:
                const msg = new UCheckPrivileges(msg_buf, username);
                send_message(new SCheckPrivileges(privileges));
                break;

            case WishlistSearch:
                const msg = new UWishlistSearch(msg_buf, username);
                server.do_FileSearch(msg.token, msg.query, username);
                break;

            case ItemRecommendations:
                const msg = new UItemRecommendations(msg_buf, username);
                send_message(
                    new SItemRecommendations(
                        msg.item, get_item_recommendations(msg.item)
                    )
                );
                break;

            case ItemSimilarUsers:
                const msg = new UItemSimilarUsers(msg_buf, username);
                send_message(
                    new SItemSimilarUsers(
                        msg.item, get_item_similar_users(msg.item)
                    )
                );
                break;

            case SetRoomTicker:
                const msg = new USetRoomTicker(msg_buf, username);
                auto room = Room.get_room(msg.room);
                if (room) room.add_ticker(username, msg.tick);
                break;

            case RoomSearch:
                const msg = new URoomSearch(msg_buf, username);
                server.do_RoomSearch(msg.token, msg.query, username, msg.room);
                break;

            case SendUploadSpeed:
                const msg = new USendUploadSpeed(msg_buf, username);
                auto user = server.get_user(username);
                if (!user)
                    break;

                user.calc_speed(msg.speed);
                debug (user) writefln(
                    "User %s reports speed of %d B/s (~ %d B/s)",
                    blue ~ username ~ norm, msg.speed, user.speed
                );
                break;

            case UserPrivileged:
                const msg = new UUserPrivileged(msg_buf, username);
                auto user = server.get_user(msg.user);
                if (!user)
                    break;

                send_message(
                    new SUserPrivileged(user.username, user.privileged)
                );
                break;

            case GivePrivileges:
                const msg = new UGivePrivileges(msg_buf, username);
                auto user = server.get_user(msg.user);
                const admin = server.db.is_admin(msg.user);
                if (!user)
                    break;
                if (msg.time > privileges && !admin)
                    break;

                user.add_privileges(msg.time * 3600 * 24);
                if (!admin) remove_privileges(msg.time * 3600 * 24);
                break;

            case ChangePassword:
                const msg = new UChangePassword(msg_buf, username);

                server.db.user_update_field(
                    username, "password", server.encode_password(msg.password)
                );
                send_message(new SChangePassword(msg.password));
                break;

            case MessageUsers:
                const msg = new UMessageUsers(msg_buf, username);
                bool new_message = true;

                foreach (target_username ; msg.users) {
                    auto user = server.get_user(target_username);
                    if (!user)
                        continue;

                    user.send_pm(
                        new PM(msg.message, username, target_username),
                        new_message
                    );
                }
                break;

            case JoinGlobalRoom:
                const msg = new UJoinGlobalRoom(msg_buf, username);
                Room.add_global_room_user(username);
                break;

            case LeaveGlobalRoom:
                const msg = new ULeaveGlobalRoom(msg_buf, username);
                Room.remove_global_room_user(username);
                break;

            case CantConnectToPeer:
                const msg = new UCantConnectToPeer(msg_buf, username);
                auto user = server.get_user(msg.user);
                if (user)
                    user.send_message(new SCantConnectToPeer(msg.token));
                break;

            default:
                debug (msg) writefln(
                    red ~ "Unimplemented message code %d" ~ norm
                    ~ " from user %s with length %d\n%s",
                    code, blue ~ username ~ norm, msg_buf.length, msg_buf
                );
                break;
        }
    }

    private void login(const ULogin msg)
    {
        username = msg.username;
        major_version = msg.major_version;
        minor_version = msg.minor_version;
        priv_expiration = server.db.get_user_privileges(username);

        const user_stats = server.db.get_user_stats(username);
        speed = user_stats.speed;
        upload_number = user_stats.upload_number;
        shared_files = user_stats.shared_files;
        shared_folders = user_stats.shared_folders;

        if (server.db.is_admin(username)) writefln("%s is an admin", username);
        server.add_user(this);
        watch(username);

        send_message(
            new SLogin(
                true, server.get_motd(this), address,
                server.encode_password(msg.password), supporter
            )
        );
        send_message(new SRoomList(Room.room_stats));
        send_message(
            new SWishlistInterval(privileged ? 120 : 720)  // in seconds
        );
        set_status(Status.online);

        foreach (pm ; PM.get_pms_for(username)) {
            const new_message = false;
            debug (user) writefln(
                "Sending offline PM (id %d) from %s to %s",
                pm.id, pm.from, blue ~ username ~ norm
            );
            send_pm(pm, new_message);
        }
    }

    void quit()
    {
        if (status == Status.offline)
            return;

        foreach (room ; joined_rooms) room.leave(this);
        Room.remove_global_room_user(username);

        set_status(Status.offline);
        writefln("User %s has quit", red ~ username ~ norm);
    }
}<|MERGE_RESOLUTION|>--- conflicted
+++ resolved
@@ -377,13 +377,7 @@
 
         debug (msg) writefln(
             "Sending -> %s (code %d) of %d bytes -> to user %s",
-<<<<<<< HEAD
-            blue ~ msg.name ~ norm, msg.code,
-            msg_buf.length, blue ~ username ~ norm
-=======
-            blue ~ message_name[msg.code] ~ norm, msg.code,
-            msg_len, blue ~ username ~ norm
->>>>>>> eaeeaca2
+            blue ~ msg.name ~ norm, msg.code, msg_len, blue ~ username ~ norm
         );
     }
 

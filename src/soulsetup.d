--- conflicted
+++ resolved
@@ -171,13 +171,8 @@
 void motd()
 {
 	auto menu = new Menu(
-<<<<<<< HEAD
 		format("Current message of the day :\n--\n%s\n--",
-			sdb.conf_get_str("motd"))
-=======
-		format("Current message of the day :\n--\n%s\n--\n",
 			sdb.get_config_value("motd"))
->>>>>>> fadab8b9
 	);
 	menu.add("1", "Change MOTD", &set_motd);
 	menu.add("q", "Return",      &main_menu);
@@ -207,11 +202,7 @@
 	}
 	while(true);
 
-<<<<<<< HEAD
-	sdb.conf_set_field("motd", motd_template);
-=======
-	sdb.set_config_value("motd", MOTD);
->>>>>>> fadab8b9
+	sdb.set_config_value("motd", motd_template);
 	motd();
 }
 

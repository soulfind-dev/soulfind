--- conflicted
+++ resolved
@@ -103,25 +103,12 @@
 
 	uint count_users(string filter_field = null, uint min = 1, uint max = -1)
 	{
-<<<<<<< HEAD
 		if (!filter_field) {
 			return atoi(this.query("SELECT COUNT(1) FROM %s;".format(users_table))[0][0]);
 		}
 		return atoi(this.query("SELECT COUNT(1) FROM %s WHERE %s BETWEEN %d AND %d;".format(
 			users_table, escape(filter_field), min, max))[0][0]
 		);
-=======
-		string query = "SELECT COUNT(username) FROM %s;".format(users_table);
-		string[][] res = this.query(query);
-		return atoi(res[0][0]);
-	}
-
-	uint nb_banned_users()
-	{
-		string query = "SELECT COUNT(username) FROM %s WHERE banned = 1;".format(users_table);
-		string[][] res = this.query(query);
-		return atoi(res[0][0]);
->>>>>>> fadab8b9
 	}
 
 	string[] get_usernames(string filter_field = null, uint min = 1, uint max = -1)
@@ -155,18 +142,6 @@
 		this.query(query);
 	}
 
-<<<<<<< HEAD
-=======
-	string[] get_all_usernames()
-	{
-		string[][] res = this.query("SELECT username FROM %s;".format(users_table));
-		string[] ret;
-
-		foreach (string[] record ; res) ret ~= record[0];
-		return ret;
-	}
-
->>>>>>> fadab8b9
 	bool user_exists(string username)
 	{
 		string[][] res = this.query(format("SELECT username FROM %s WHERE username = '%s';", users_table, escape(username)));

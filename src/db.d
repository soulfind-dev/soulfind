--- conflicted
+++ resolved
@@ -183,18 +183,12 @@
 
 	bool get_user(string username, out uint speed, out uint upload_number, out uint something, out uint shared_files, out uint shared_folders)
 	{
-<<<<<<< HEAD
 		debug(db) writefln("DB: Requested %s's info...", blue ~ username ~ norm);
-		const res = query("SELECT speed,ulnum,files,folders FROM %s WHERE username = '%s';".format(
-			users_table, escape(username)));
-=======
-		debug(db) writeln("DB: Requested ", username, "'s info...");
 		const res = query(
 			"SELECT speed,ulnum,files,folders FROM %s WHERE username = '%s';".format(
 			users_table, escape(username)
 		));
 
->>>>>>> 2c7c93e4
 		if (res.length > 0) {
 			const user      = res[0];
 
@@ -210,18 +204,12 @@
 
 	bool get_user(string username, string password, out uint speed, out uint upload_number, out uint shared_files, out uint shared_folders, out uint privileges)
 	{
-<<<<<<< HEAD
 		debug(db) writefln("DB: Requested %s's data...", blue ~ username ~ norm);
-		const res = query("SELECT speed,ulnum,files,folders,privileges FROM %s WHERE username = '%s' AND password = '%s';".format(
-			users_table, escape(username), escape(password)));
-=======
-		debug(db) writeln("DB: Requested ", username, "'s info...");
 		const res = query(
 			"SELECT speed,ulnum,files,folders,privileges FROM %s WHERE username = '%s' AND password = '%s';".format(
 			users_table, escape(username), escape(password)
 		));
 
->>>>>>> 2c7c93e4
 		if (res.length > 0) {
 			const user      = res[0];
 

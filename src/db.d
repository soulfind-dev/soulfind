--- conflicted
+++ resolved
@@ -8,18 +8,11 @@
 
 import defines;
 
-<<<<<<< HEAD
-import std.string : format, join, split, replace, toStringz;
+import std.string : format, replace, toStringz;
 import std.stdio : writefln;
-import std.file : exists, isFile, getAttributes;
-import std.conv : to, octal, ConvException;
-=======
-import std.string : format, replace, toStringz;
-import std.stdio : writeln, write;
 import std.file : exists, isFile;
 import std.conv : to;
 import std.exception : ifThrown;
->>>>>>> 61dd0909
 
 import etc.c.sqlite3;
 

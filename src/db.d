--- conflicted
+++ resolved
@@ -66,17 +66,12 @@
 		return ret;
 	}
 
-<<<<<<< HEAD
 	bool is_admin(string username)
 	{
-		string[][] res = this.query(
-			"SELECT username FROM %s WHERE username = '%s';".format(admins_table, escape(username))
-		);
+		string[][] res = this.query("SELECT username FROM %s WHERE username = '%s';".format(admins_table, escape(username)));
 		return to!bool(res.length);
 	}
 
-	void conf_set_field(string field, uint value)
-=======
 	void init_config()
 	{
 		query(config_table_format.format(config_table));
@@ -87,7 +82,6 @@
 	}
 
 	void init_config_option(string option, string value)
->>>>>>> fadab8b9
 	{
 		query("INSERT OR IGNORE INTO %s(option, value) VALUES('%s', '%s');".format(config_table, option, escape(value)));
 	}
